load("@fbsource//xplat/executorch/build:runtime_wrapper.bzl", "runtime")

def define_common_targets():
    for aten in (True, False):
        aten_suffix = "_aten" if aten else ""

        runtime.cxx_library(
            name = "runner" + aten_suffix,
            srcs = [
                "runner.cpp",
            ],
            exported_headers = [
                "runner.h",
                "util.h",
            ],
            preprocessor_flags = [
                "-DUSE_ATEN_LIB",
            ] if aten else [],
            visibility = [
                "@EXECUTORCH_CLIENTS",
            ],
            exported_deps = [
<<<<<<< HEAD
                                "//executorch/backends/xnnpack:xnnpack_backend",
                                "//executorch/examples/models/llama2/sampler:sampler" + aten_suffix,
                                "//executorch/examples/models/llama2/tokenizer:tokenizer",
                                "//executorch/extension/evalue_util:print_evalue" + aten_suffix,
                                "//executorch/extension/runner_util:managed_tensor" + aten_suffix,
                                "//executorch/extension/module:module" + aten_suffix,
                                "//executorch/kernels/quantized:generated_lib" + aten_suffix,
                                "//executorch/runtime/core/exec_aten:lib" + aten_suffix,
                                "//executorch/examples/models/llama2/custom_ops:custom_ops",
                            ] +
                            (["//executorch/kernels/portable:generated_lib_aten"] if aten else []) +
                            (["//executorch/configurations:optimized_native_cpu_ops"] if not aten else []),
=======
                "//executorch/backends/xnnpack:xnnpack_backend",
                "//executorch/examples/models/llama2/sampler:sampler" + aten_suffix,
                "//executorch/examples/models/llama2/tokenizer:tokenizer",
                "//executorch/extension/evalue_util:print_evalue" + aten_suffix,
                "//executorch/extension/runner_util:managed_tensor" + aten_suffix,
                "//executorch/extension/module:module" + aten_suffix,
                "//executorch/kernels/quantized:generated_lib" + aten_suffix,
                "//executorch/kernels/portable:" + ("generated_lib_aten" if aten else "generated_lib_all_ops"),
                "//executorch/runtime/core/exec_aten:lib" + aten_suffix,
            ] + [
                "//executorch/examples/models/llama2/custom_ops:custom_ops",
            ] if ((not aten) and (not runtime.is_oss)) else [],
>>>>>>> b3d36bcf
            external_deps = [
                "libtorch",
            ] if aten else [],
        )<|MERGE_RESOLUTION|>--- conflicted
+++ resolved
@@ -1,4 +1,12 @@
 load("@fbsource//xplat/executorch/build:runtime_wrapper.bzl", "runtime")
+
+def _get_operator_lib(aten = False):
+    if aten:
+        return ["//executorch/kernels/portable:generated_lib_aten"]
+    elif runtime.is_oss:
+        return ["//executorch/kernels/portable:generated_lib_all_ops"]
+    else:
+        return ["//executorch/kernels/portable:generated_lib_all_ops", "//executorch/examples/models/llama2/custom_ops:custom_ops"]
 
 def define_common_targets():
     for aten in (True, False):
@@ -20,20 +28,6 @@
                 "@EXECUTORCH_CLIENTS",
             ],
             exported_deps = [
-<<<<<<< HEAD
-                                "//executorch/backends/xnnpack:xnnpack_backend",
-                                "//executorch/examples/models/llama2/sampler:sampler" + aten_suffix,
-                                "//executorch/examples/models/llama2/tokenizer:tokenizer",
-                                "//executorch/extension/evalue_util:print_evalue" + aten_suffix,
-                                "//executorch/extension/runner_util:managed_tensor" + aten_suffix,
-                                "//executorch/extension/module:module" + aten_suffix,
-                                "//executorch/kernels/quantized:generated_lib" + aten_suffix,
-                                "//executorch/runtime/core/exec_aten:lib" + aten_suffix,
-                                "//executorch/examples/models/llama2/custom_ops:custom_ops",
-                            ] +
-                            (["//executorch/kernels/portable:generated_lib_aten"] if aten else []) +
-                            (["//executorch/configurations:optimized_native_cpu_ops"] if not aten else []),
-=======
                 "//executorch/backends/xnnpack:xnnpack_backend",
                 "//executorch/examples/models/llama2/sampler:sampler" + aten_suffix,
                 "//executorch/examples/models/llama2/tokenizer:tokenizer",
@@ -41,12 +35,8 @@
                 "//executorch/extension/runner_util:managed_tensor" + aten_suffix,
                 "//executorch/extension/module:module" + aten_suffix,
                 "//executorch/kernels/quantized:generated_lib" + aten_suffix,
-                "//executorch/kernels/portable:" + ("generated_lib_aten" if aten else "generated_lib_all_ops"),
                 "//executorch/runtime/core/exec_aten:lib" + aten_suffix,
-            ] + [
-                "//executorch/examples/models/llama2/custom_ops:custom_ops",
-            ] if ((not aten) and (not runtime.is_oss)) else [],
->>>>>>> b3d36bcf
+            ] + _get_operator_lib(aten),
             external_deps = [
                 "libtorch",
             ] if aten else [],
